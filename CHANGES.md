# redsea changelog

<<<<<<< HEAD
=======
## 0.7.4 (2016-09-25)

* Add partial support for 15B groups (Fast basic tuning and switching
  information)
* Add support for "speech/music" flag
* Add support for TMC Other Network info
* Add `./configure` option `--without-liquid` to compile without liquid-dsp and
  demodulation support
* Add `./autogen.sh` to generate `./configure`
* Change TMC disable flag to a `./configure` option as well, `--disable-tmc`
* Change JSON booleans from strings ("true") to plain booleans (true)
* Change JSON format of all TMC location table and service ID numbers from hex
  strings ("0x1F") to plain numbers (31)
* Fix PLL implementation, now actually locks onto a frequency

>>>>>>> a55fc53b
## 0.7.3 (2016-09-20)

* Compile all TMC text data in to the executable - no external files (#26)
* Add compile-time flag to disable TMC support, as the above can take some time
* Add option `-u` to use North American (RBDS) program type names
* Fix TMC message not showing until the next one is received (#21)
* Fix spelling of program type names (no title case or 16-character limit)
* Fix high error rate in the beginning of reception by increasing AGC bandwidth
* Change format of alternate frequencies from string to numbers
* Change format of TMC location table number from hex string to number

## 0.7.2 (2016-09-18)

* Apply burst error correction to check bits as well
* Fix off-by-one errors in RadioText+ caused by RT characters being converted to
  UTF-8, thanks flux242
* Fix most cases of RadioText+ fields containing segments from a previous RT
  message
* Fix bogus {"pi":"0x0000"} printout at EOF
* Don't print empty or incomplete TMC messages
* Use "debug" JSON object instead of C-style comments for debug information
* Warn if TMC data files couldn't be opened

## 0.7.1 (2016-09-17)

* Fixed broken JSON output in 3A groups, thanks flux242

## 0.7.0 (2016-09-16)

* First numbered release!<|MERGE_RESOLUTION|>--- conflicted
+++ resolved
@@ -1,7 +1,5 @@
 # redsea changelog
 
-<<<<<<< HEAD
-=======
 ## 0.7.4 (2016-09-25)
 
 * Add partial support for 15B groups (Fast basic tuning and switching
@@ -17,7 +15,6 @@
   strings ("0x1F") to plain numbers (31)
 * Fix PLL implementation, now actually locks onto a frequency
 
->>>>>>> a55fc53b
 ## 0.7.3 (2016-09-20)
 
 * Compile all TMC text data in to the executable - no external files (#26)
